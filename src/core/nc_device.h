--- conflicted
+++ resolved
@@ -43,11 +43,8 @@
     const char* stunHost;
     const char* productId;
     const char* deviceId;
-<<<<<<< HEAD
 
     uint16_t serverPort;
-=======
->>>>>>> 6b3d46c4
 
     struct np_timed_event tEv;
     uint8_t attachAttempts;
