#include <platform/np_platform.h>
#include <platform/np_logging.h>
#include <modules/udp/epoll/nm_epoll.h>
#include <modules/communication_buffer/nm_unix_communication_buffer.h>
#include <modules/logging/nm_unix_logging.h>
#include <modules/timestamp/nm_unix_timestamp.h>
#include <modules/dtls/nm_dtls_cli.h>
#include <modules/dtls/nm_dtls_srv.h>
#include <modules/dns/nm_unix_dns.h>
#include <platform/np_ip_address.h>
#include <core/nc_attacher.h>
#include <core/nc_client_connect.h>
#include <core/nc_client_connect_dispatch.h>

#include <stdio.h>
#include <stdlib.h>
#include <arpa/inet.h>
#include <errno.h>
#include <string.h>

const char* appVer = "0.0.1";
const char* appName = "Weather_app";
//const char* hostname = "a.devices.dev.nabto.net";
const char* hostname = "localhost";

struct nc_attach_parameters attachParams;

const unsigned char devicePrivateKey[] =
"-----BEGIN EC PARAMETERS-----\r\n"
"BggqhkjOPQMBBw==\r\n"
"-----END EC PARAMETERS-----\r\n"
"-----BEGIN EC PRIVATE KEY-----\r\n"
"MHcCAQEEII2ifv12piNfHQd0kx/8oA2u7MkmnQ+f8t/uvHQvr5wOoAoGCCqGSM49\r\n"
"AwEHoUQDQgAEY1JranqmEwvsv2GK5OukVPhcjeOW+MRiLCpy7Xdpdcdc7he2nQgh\r\n"
"0+aTVTYvHZWacrSTZFQjXljtQBeuJR/Gsg==\r\n"
"-----END EC PRIVATE KEY-----\r\n";

const unsigned char devicePublicKey[] =
"-----BEGIN CERTIFICATE-----\r\n"
"MIIBaTCCARCgAwIBAgIJAOR5U6FNgvivMAoGCCqGSM49BAMCMBAxDjAMBgNVBAMM\r\n"
"BW5hYnRvMB4XDTE4MDgwNzA2MzgyN1oXDTQ4MDczMDA2MzgyN1owEDEOMAwGA1UE\r\n"
"AwwFbmFidG8wWTATBgcqhkjOPQIBBggqhkjOPQMBBwNCAARjUmtqeqYTC+y/YYrk\r\n"
"66RU+FyN45b4xGIsKnLtd2l1x1zuF7adCCHT5pNVNi8dlZpytJNkVCNeWO1AF64l\r\n"
"H8ayo1MwUTAdBgNVHQ4EFgQUjq36vzjxAQ7I8bMejCf1/m0eQ2YwHwYDVR0jBBgw\r\n"
"FoAUjq36vzjxAQ7I8bMejCf1/m0eQ2YwDwYDVR0TAQH/BAUwAwEB/zAKBggqhkjO\r\n"
"PQQDAgNHADBEAiBF98p5zJ+98XRwIyvCJ0vcHy/eJM77fYGcg3J/aW+lIgIgMMu4\r\n"
"XndF4oYF4h6yysELSJfuiamVURjo+KcM1ixwAWo=\r\n"
"-----END CERTIFICATE-----\r\n";

uint8_t fp[] = {0xdd, 0x5f, 0xec, 0x4f, 0x27, 0xb5, 0x65, 0x7c, 0xb7, 0x5e, 0x5e, 0x24, 0x7f, 0xe7, 0x92, 0xcc};

struct test_context {
    int data;
};
struct np_platform pl;
struct nc_stream_manager_context streamManager;
struct nabto_stream* stream;
uint8_t buffer[1500];

void stream_application_event_callback(nabto_stream_application_event_type eventType, void* data)
{
    NABTO_LOG_ERROR(0, "application event callback eventType: %s", nabto_stream_application_event_type_to_string(eventType));
    if (eventType == NABTO_STREAM_APPLICATION_EVENT_TYPE_DATA_READY) {
        size_t readen = 0;
        size_t written = 0;
        nabto_stream_read_buffer(stream, buffer, 1500, &readen);
        if (readen > 0) {
            nabto_stream_write_buffer(stream, buffer, readen, &written);
            NABTO_LOG_ERROR(0, "application event wrote %u bytes", written);
        }
    }
}

void stream_listener(struct nabto_stream* incStream, void* data)
{
    NABTO_LOG_ERROR(0, "Test listener callback ");
    stream = incStream;
    nabto_stream_set_application_event_callback(stream, &stream_application_event_callback, data);
    nabto_stream_accept(stream);
}

void attachedCb(const np_error_code ec, void* data) {
    // NABTO_LOG_INFO(0, "dtlsS.create: %04x dtlsS.send: %04x dtlsS.get_fp: %04x dtlsS.recv: %04x dtlsS.cancel_recv: %04x dtlsS.close: %04x", (uint32_t*)pl.dtlsS.create, (uint32_t*)pl.dtlsS.async_send_to, (uint32_t*)pl.dtlsS.get_fingerprint, (uint32_t*)pl.dtlsS.async_recv_from, (uint32_t*)pl.dtlsS.cancel_recv_from, (uint32_t*)pl.dtlsS.async_close);
    if (ec == NABTO_EC_OK) {
        NABTO_LOG_INFO(0, "Received attached callback with NABTO_EC_OK");
    } else {
        NABTO_LOG_INFO(0, "Received attached callback with ERROR %u", ec);
        exit(1);
    }
}


int main() {
    struct nc_attach_context attach;
    np_platform_init(&pl);
    nm_unix_comm_buf_init(&pl);
    nm_epoll_init(&pl);
    nm_dtls_init(&pl, devicePublicKey, strlen((const char*)devicePublicKey), devicePrivateKey, strlen((const char*)devicePrivateKey));
    nm_dtls_srv_init(&pl, devicePublicKey, strlen((const char*)devicePublicKey), devicePrivateKey, strlen((const char*)devicePrivateKey));
    nm_unix_ts_init(&pl);
    nm_unix_dns_init(&pl);
  
    np_log.log = &nm_unix_log;
    np_log.log_buf = &nm_unix_log_buf;

    struct test_context data;
    data.data = 42;

    nc_stream_manager_init(&streamManager, &pl);
    nc_client_connect_dispatch_init(&pl, &streamManager);
    nc_stream_manager_set_listener(&streamManager, &stream_listener, &data);
    
    attachParams.appName = appName;
    attachParams.appNameLength = strlen(appName);
    attachParams.appVersion = appVer;
    attachParams.appVersionLength = strlen(appVer);
    attachParams.hostname = hostname;
    attachParams.hostnameLength = strlen(hostname);
    
<<<<<<< HEAD
    struct test_context data;
    data.data = 42;
    nc_attacher_async_attach(&attach, &pl, &attachParams, attachedCb, &data);
=======
    nc_attacher_async_attach(&pl, &attachParams, attachedCb, &data);
>>>>>>> d704ff7d
    while (true) {
        np_event_queue_execute_all(&pl);
        nm_epoll_wait();
    }

    exit(0);
}<|MERGE_RESOLUTION|>--- conflicted
+++ resolved
@@ -117,13 +117,8 @@
     attachParams.hostname = hostname;
     attachParams.hostnameLength = strlen(hostname);
     
-<<<<<<< HEAD
-    struct test_context data;
-    data.data = 42;
     nc_attacher_async_attach(&attach, &pl, &attachParams, attachedCb, &data);
-=======
-    nc_attacher_async_attach(&pl, &attachParams, attachedCb, &data);
->>>>>>> d704ff7d
+
     while (true) {
         np_event_queue_execute_all(&pl);
         nm_epoll_wait();
