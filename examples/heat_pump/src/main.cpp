--- conflicted
+++ resolved
@@ -23,14 +23,9 @@
     printf("Caught signal %d\n",s);
 }
 
-<<<<<<< HEAD
 bool init_heat_pump(const std::string& configFile, const std::string& productId, const std::string& deviceId, const std::string& server);
 bool run_heat_pump(const std::string& configFile, const std::string& logLevel);
-=======
-bool init_heat_pump(const std::string& configFile, const std::string& productId, const std::string& deviceId, const std::string& server, const std::string& clientServerUrl, const std::string& clientServerKey);
-bool run_heat_pump(const std::string& configFile);
 bool reset_iam(const std::string& configFile);
->>>>>>> f47b94b5
 
 int main(int argc, char** argv) {
     cxxopts::Options options("Heat pump", "Nabto heat pump example.");
