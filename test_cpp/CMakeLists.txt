
set(CMAKE_CXX_STANDARD 14)
add_subdirectory(${CMAKE_CURRENT_SOURCE_DIR}/../nabto-common-cpp/3rdparty/boost 3rdparty_boost)
add_subdirectory(${CMAKE_CURRENT_SOURCE_DIR}/../nabto-common-cpp/3rdparty/fmtlib 3rdparty_fmtlib)

add_subdirectory(${CMAKE_CURRENT_SOURCE_DIR}/../nabto-common-cpp/src/util common_util)
add_subdirectory(${CMAKE_CURRENT_SOURCE_DIR}/../nabto-common-cpp/src/dtls common_dtls)
add_subdirectory(${CMAKE_CURRENT_SOURCE_DIR}/../nabto-common-cpp/src/coap_cpp common_coap_cpp)

INCLUDE(CheckIncludeFiles)
CHECK_INCLUDE_FILES("sys/epoll.h" HAVE_EPOLL_HEADERS)

if (HAVE_EPOLL_HEADERS)
  add_definitions(-DHAVE_EPOLL)
endif()

set(test_src
  helper.cpp
  unit_test.cpp
  network/tcp_test.cpp
  network/udp_test.cpp
  platform/hex_test.cpp
  platform/vector_test.cpp
  platform/list_test.cpp
  platform/ip_address_test.cpp
  api/event_handler_test.cpp
  api/future_test.cpp
  api/device_api.cpp
  api/authorization_test.cpp
  api/new_free.cpp
  api/create_sct.cpp
  attach/attach_test.cpp
  test_platform.cpp
  iam/load_users.cpp
  iam/load_roles.cpp
  iam/load_policies.cpp
<<<<<<< HEAD
  policies/condition_test.cpp
=======
  iam/condition_test.cpp
>>>>>>> f9a578bf
  )

add_executable(embedded_unit_test "${test_src}")
target_link_libraries(embedded_unit_test
  nabto_device_api
  test_platform
  3rdparty_boost_test
  3rdparty_boost_asio
  common_util
  nm_select_unix
  nc_core
  dtls
  nm_logging_test
  iam_cpp
)

if (HAVE_EPOLL_HEADERS)
  target_link_libraries(embedded_unit_test nm_epoll)
endif()

target_include_directories(embedded_unit_test PRIVATE ${CMAKE_CURRENT_SOURCE_DIR})

install(TARGETS embedded_unit_test
  RUNTIME DESTINATION bin
  )<|MERGE_RESOLUTION|>--- conflicted
+++ resolved
@@ -34,11 +34,8 @@
   iam/load_users.cpp
   iam/load_roles.cpp
   iam/load_policies.cpp
-<<<<<<< HEAD
   policies/condition_test.cpp
-=======
   iam/condition_test.cpp
->>>>>>> f9a578bf
   )
 
 add_executable(embedded_unit_test "${test_src}")
